--- conflicted
+++ resolved
@@ -21,11 +21,8 @@
 	"crypto/tls"
 	"fmt"
 	"sync"
-<<<<<<< HEAD
+	"sync/atomic"
 	"time"
-=======
-	"sync/atomic"
->>>>>>> 63fd9ffb
 
 	"github.com/mailgun/holster/v4/clock"
 	"github.com/mailgun/holster/v4/collections"
