--- conflicted
+++ resolved
@@ -48,18 +48,6 @@
 	HTTPListener  net.Listener
 	V1Server      *V1Instance
 
-<<<<<<< HEAD
-	log          logrus.FieldLogger
-	pool         PoolInterface
-	conf         DaemonConfig
-	httpSrv      *http.Server
-	grpcSrvs     []*grpc.Server
-	wg           syncutil.WaitGroup
-	statsHandler *GRPCStatsHandler
-	promRegister *prometheus.Registry
-	gwCancel     context.CancelFunc
-	gubeConfig   Config
-=======
 	log           logrus.FieldLogger
 	pool          PoolInterface
 	conf          DaemonConfig
@@ -70,7 +58,7 @@
 	statsHandler  *GRPCStatsHandler
 	promRegister  *prometheus.Registry
 	gwCancel      context.CancelFunc
->>>>>>> 30814951
+	gubeConfig    Config
 }
 
 // SpawnDaemon starts a new gubernator daemon according to the provided DaemonConfig.
