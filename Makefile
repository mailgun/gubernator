--- conflicted
+++ resolved
@@ -40,14 +40,8 @@
 	rm -f gubernator gubernator-cli
 
 .PHONY: proto
-<<<<<<< HEAD
 proto: ## Build protos
 	./buf.gen.yaml
-=======
-proto:
-	# Install buf: https://buf.build/docs/installation
-	buf generate
->>>>>>> 452c5b5e
 
 .PHONY: certs
 certs: ## Generate SSL certificates
