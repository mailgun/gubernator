/*
Copyright 2018-2022 Mailgun Technologies Inc

Licensed under the Apache License, Version 2.0 (the "License");
you may not use this file except in compliance with the License.
You may obtain a copy of the License at

http://www.apache.org/licenses/LICENSE-2.0

Unless required by applicable law or agreed to in writing, software
distributed under the License is distributed on an "AS IS" BASIS,
WITHOUT WARRANTIES OR CONDITIONS OF ANY KIND, either express or implied.
See the License for the specific language governing permissions and
limitations under the License.
*/

package gubernator

import (
	"context"
	"crypto/tls"
<<<<<<< HEAD
	"io"
=======
	"fmt"
>>>>>>> 1b5f31d4
	"log"
	"net"
	"net/http"
	"strings"
	"time"

	"github.com/grpc-ecosystem/grpc-gateway/v2/runtime"
	"github.com/mailgun/holster/v4/errors"
	"github.com/mailgun/holster/v4/etcdutil"
	"github.com/mailgun/holster/v4/setter"
	"github.com/mailgun/holster/v4/syncutil"
	"github.com/mailgun/holster/v4/tracing"
	"github.com/prometheus/client_golang/prometheus"
	"github.com/prometheus/client_golang/prometheus/collectors"
	"github.com/prometheus/client_golang/prometheus/promhttp"
	"github.com/sirupsen/logrus"
	"go.opentelemetry.io/contrib/instrumentation/google.golang.org/grpc/otelgrpc"
	"google.golang.org/grpc"
	"google.golang.org/grpc/credentials"
	"google.golang.org/grpc/credentials/insecure"
	"google.golang.org/grpc/keepalive"
	"google.golang.org/protobuf/encoding/protojson"
)

type Daemon struct {
	GRPCListeners []net.Listener
	HTTPListener  net.Listener
	V1Server      *V1Instance
	InstanceID    string
	PeerInfo      PeerInfo

	log           FieldLogger
	logWriter     *io.PipeWriter
	pool          PoolInterface
	conf          DaemonConfig
	httpSrv       *http.Server
	httpSrvNoMTLS *http.Server
	grpcSrvs      []*grpc.Server
	wg            syncutil.WaitGroup
	statsHandler  *GRPCStatsHandler
	promRegister  *prometheus.Registry
	gwCancel      context.CancelFunc
	instanceConf  Config
	client        V1Client
}

// SpawnDaemon starts a new gubernator daemon according to the provided DaemonConfig.
// This function will block until the daemon responds to connections as specified
// by GRPCListenAddress and HTTPListenAddress
func SpawnDaemon(ctx context.Context, conf DaemonConfig) (*Daemon, error) {

	s := &Daemon{
		InstanceID: conf.InstanceID,
		log:        conf.Logger,
		conf:       conf,
	}
	return s, s.Start(ctx)
}

func (s *Daemon) Start(ctx context.Context) error {
	var err error

	setter.SetDefault(&s.log, logrus.WithFields(logrus.Fields{
		"instance": s.conf.InstanceID,
		"category": "gubernator",
	}))

	s.promRegister = prometheus.NewRegistry()

	// The LRU cache for storing rate limits.
	cacheCollector := NewLRUCacheCollector()
	if err := s.promRegister.Register(cacheCollector); err != nil {
		return errors.Wrap(err, "during call to promRegister.Register()")
	}

	cacheFactory := func(maxSize int) Cache {
		cache := NewLRUCache(maxSize)
		cacheCollector.AddCache(cache)
		return cache
	}

	// Handler to collect duration and API access metrics for GRPC
	s.statsHandler = NewGRPCStatsHandler()
	_ = s.promRegister.Register(s.statsHandler)

	var filters []otelgrpc.Option
	// otelgrpc deprecated use of interceptors in v0.45.0 in favor of stats
	// handlers to propagate trace context.
	// However, stats handlers do not have a filter feature.
	// See: https://github.com/open-telemetry/opentelemetry-go-contrib/issues/4575
	// if s.conf.TraceLevel != tracing.DebugLevel {
	// 	filters = []otelgrpc.Option{
	// 		otelgrpc.WithInterceptorFilter(TraceLevelInfoFilter),
	// 	}
	// }

	opts := []grpc.ServerOption{
		grpc.StatsHandler(s.statsHandler),
		grpc.MaxRecvMsgSize(1024 * 1024),

		// OpenTelemetry instrumentation on gRPC endpoints.
		grpc.StatsHandler(otelgrpc.NewServerHandler(filters...)),
	}

	if s.conf.GRPCMaxConnectionAgeSeconds > 0 {
		opts = append(opts, grpc.KeepaliveParams(keepalive.ServerParameters{
			MaxConnectionAge:      time.Second * time.Duration(s.conf.GRPCMaxConnectionAgeSeconds),
			MaxConnectionAgeGrace: time.Second * time.Duration(s.conf.GRPCMaxConnectionAgeSeconds),
		}))
	}

	if err := SetupTLS(s.conf.TLS); err != nil {
		return err
	}

	if s.conf.ServerTLS() != nil {
		// Create two GRPC server instances, one for TLS and the other for the API Gateway
		opts2 := append(opts, grpc.Creds(credentials.NewTLS(s.conf.ServerTLS())))
		s.grpcSrvs = append(s.grpcSrvs, grpc.NewServer(opts2...))
	}
	s.grpcSrvs = append(s.grpcSrvs, grpc.NewServer(opts...))

	// Registers a new gubernator instance with the GRPC server
	s.instanceConf = Config{
		PeerTraceGRPC: s.conf.TraceLevel >= tracing.DebugLevel,
		PeerTLS:       s.conf.ClientTLS(),
		DataCenter:    s.conf.DataCenter,
		LocalPicker:   s.conf.Picker,
		GRPCServers:   s.grpcSrvs,
		Logger:        s.log,
		CacheFactory:  cacheFactory,
		Behaviors:     s.conf.Behaviors,
		CacheSize:     s.conf.CacheSize,
		Workers:       s.conf.Workers,
		InstanceID:    s.conf.InstanceID,
	}

	s.V1Server, err = NewV1Instance(s.instanceConf)
	if err != nil {
		return errors.Wrap(err, "while creating new gubernator instance")
	}

	// V1Server instance also implements prometheus.Collector interface
	_ = s.promRegister.Register(s.V1Server)

	l, err := net.Listen("tcp", s.conf.GRPCListenAddress)
	if err != nil {
		return errors.Wrap(err, "while starting GRPC listener")
	}
	s.GRPCListeners = append(s.GRPCListeners, l)

	// Start serving GRPC Requests
	s.wg.Go(func() {
		s.log.Infof("GRPC Listening on %s ...", l.Addr().String())
		if err := s.grpcSrvs[0].Serve(l); err != nil {
			s.log.WithError(err).Error("while starting GRPC server")
		}
	})

	var gatewayAddr string
	if s.conf.ServerTLS() != nil {
		// We start a new local GRPC instance because we can't guarantee the TLS cert provided by the
		// user has localhost or the local interface included in the certs' valid hostnames. If they are not
		//  included, it means the local gateway connections will not be able to connect.
		l, err := net.Listen("tcp", "127.0.0.1:0")
		if err != nil {
			return errors.Wrap(err, "while starting GRPC Gateway listener")
		}
		s.GRPCListeners = append(s.GRPCListeners, l)

		s.wg.Go(func() {
			s.log.Infof("GRPC Gateway Listening on %s ...", l.Addr())
			if err := s.grpcSrvs[1].Serve(l); err != nil {
				s.log.WithError(err).Error("while starting GRPC Gateway server")
			}
		})
		gatewayAddr = l.Addr().String()
	} else {
		gatewayAddr, err = ResolveHostIP(s.conf.GRPCListenAddress)
		if err != nil {
			return errors.Wrap(err, "while resolving GRPC gateway client address")
		}
	}

	switch s.conf.PeerDiscoveryType {
	case "k8s":
		// Source our list of peers from kubernetes endpoint API
		s.conf.K8PoolConf.OnUpdate = s.V1Server.SetPeers
		s.pool, err = NewK8sPool(s.conf.K8PoolConf)
		if err != nil {
			return errors.Wrap(err, "while querying kubernetes API")
		}
	case "etcd":
		s.conf.EtcdPoolConf.OnUpdate = s.V1Server.SetPeers
		// Register ourselves with other peers via ETCD
		s.conf.EtcdPoolConf.Client, err = etcdutil.NewClient(s.conf.EtcdPoolConf.EtcdConfig)
		if err != nil {
			return errors.Wrap(err, "while connecting to etcd")
		}

		s.pool, err = NewEtcdPool(s.conf.EtcdPoolConf)
		if err != nil {
			return errors.Wrap(err, "while creating etcd pool")
		}
	case "dns":
		s.conf.DNSPoolConf.OnUpdate = s.V1Server.SetPeers
		s.pool, err = NewDNSPool(s.conf.DNSPoolConf)
		if err != nil {
			return errors.Wrap(err, "while creating the DNS pool")
		}
	case "member-list":
		s.conf.MemberListPoolConf.OnUpdate = s.V1Server.SetPeers
		s.conf.MemberListPoolConf.Logger = s.log

		// Register peer on the member list
		s.pool, err = NewMemberListPool(ctx, s.conf.MemberListPoolConf)
		if err != nil {
			return errors.Wrap(err, "while creating member list pool")
		}
	}

	// We override the default Marshaller to enable the `UseProtoNames` option.
	// We do this is because the default JSONPb in 2.5.0 marshals proto structs using
	// `camelCase`, while all the JSON annotations are `under_score`.
	// Our protobuf files follow the convention described here
	// https://developers.google.com/protocol-buffers/docs/style#message-and-field-names
	// Camel case breaks unmarshalling our GRPC gateway responses with protobuf structs.
	gateway := runtime.NewServeMux(
		runtime.WithMarshalerOption(runtime.MIMEWildcard, &runtime.JSONPb{
			MarshalOptions: protojson.MarshalOptions{
				UseProtoNames:   true,
				EmitUnpopulated: true,
			},
			UnmarshalOptions: protojson.UnmarshalOptions{
				DiscardUnknown: true,
			},
		}),
	)

	// Set up an JSON Gateway API for our GRPC methods
	var gwCtx context.Context
	gwCtx, s.gwCancel = context.WithCancel(context.Background())
	err = RegisterV1HandlerFromEndpoint(gwCtx, gateway, gatewayAddr,
		[]grpc.DialOption{grpc.WithTransportCredentials(insecure.NewCredentials())})
	if err != nil {
		return errors.Wrap(err, "while registering GRPC gateway handler")
	}

	// Serve the JSON Gateway and metrics handlers via standard HTTP/1
	mux := http.NewServeMux()

	// Optionally collect process metrics
	if s.conf.MetricFlags.Has(FlagOSMetrics) {
		s.log.Debug("Collecting OS Metrics")
		s.promRegister.MustRegister(collectors.NewProcessCollector(
			collectors.ProcessCollectorOpts{Namespace: "gubernator"},
		))
	}

	// Optionally collect golang internal metrics
	if s.conf.MetricFlags.Has(FlagGolangMetrics) {
		s.log.Debug("Collecting Golang Metrics")
		s.promRegister.MustRegister(collectors.NewGoCollector())
	}

	mux.Handle("/metrics", promhttp.InstrumentMetricHandler(
		s.promRegister, promhttp.HandlerFor(s.promRegister, promhttp.HandlerOpts{}),
	))
	mux.Handle("/", gateway)
	s.logWriter = newLogWriter(s.log)
	log := log.New(s.logWriter, "", 0)
	s.httpSrv = &http.Server{Addr: s.conf.HTTPListenAddress, Handler: mux, ErrorLog: log}

	s.HTTPListener, err = net.Listen("tcp", s.conf.HTTPListenAddress)
	if err != nil {
		return errors.Wrap(err, "while starting HTTP listener")
	}

	httpListenerAddr := s.HTTPListener.Addr().String()
	addrs := []string{httpListenerAddr}

	if s.conf.ServerTLS() != nil {

		// If configured, start another listener at configured address and server only
		// /v1/HealthCheck while not requesting or verifying client certificate.
		if s.conf.HTTPStatusListenAddress != "" {
			muxNoMTLS := http.NewServeMux()
			muxNoMTLS.Handle("/v1/HealthCheck", gateway)
			s.httpSrvNoMTLS = &http.Server{
				Addr:      s.conf.HTTPStatusListenAddress,
				Handler:   muxNoMTLS,
				ErrorLog:  log,
				TLSConfig: s.conf.ServerTLS().Clone(),
			}
			s.httpSrvNoMTLS.TLSConfig.ClientAuth = tls.NoClientCert
			httpListener, err := net.Listen("tcp", s.conf.HTTPStatusListenAddress)
			if err != nil {
				return errors.Wrap(err, "while starting HTTP listener for health metric")
			}
			httpAddr := httpListener.Addr().String()
			addrs = append(addrs, httpAddr)
			s.wg.Go(func() {
				s.log.Infof("HTTPS Status Handler Listening on %s ...", httpAddr)
				if err := s.httpSrvNoMTLS.ServeTLS(httpListener, "", ""); err != nil {
					if !errors.Is(err, http.ErrServerClosed) {
						s.log.WithError(err).Error("while starting TLS Status HTTP server")
					}
				}
			})
		}

		// This is to avoid any race conditions that might occur
		// since the tls config is a shared pointer.
		s.httpSrv.TLSConfig = s.conf.ServerTLS().Clone()
		s.wg.Go(func() {
			s.log.Infof("HTTPS Gateway Listening on %s ...", httpListenerAddr)
			if err := s.httpSrv.ServeTLS(s.HTTPListener, "", ""); err != nil {
				if !errors.Is(err, http.ErrServerClosed) {
					s.log.WithError(err).Error("while starting TLS HTTP server")
				}
			}
		})
	} else {
		s.wg.Go(func() {
			s.log.Infof("HTTP Gateway Listening on %s ...", httpListenerAddr)
			if err := s.httpSrv.Serve(s.HTTPListener); err != nil {
				if !errors.Is(err, http.ErrServerClosed) {
					s.log.WithError(err).Error("while starting HTTP server")
				}
			}
		})
	}

	// Validate we can reach the GRPC and HTTP endpoints before returning
	for _, l := range s.GRPCListeners {
		addrs = append(addrs, l.Addr().String())
	}
	if err := WaitForConnect(ctx, addrs); err != nil {
		return err
	}

	return nil
}

// Close gracefully closes all server connections and listening sockets
func (s *Daemon) Close() {
	if s.httpSrv == nil && s.httpSrvNoMTLS == nil {
		return
	}

	if s.pool != nil {
		s.pool.Close()
	}

	s.log.Infof("HTTP Gateway close for %s ...", s.conf.HTTPListenAddress)
	_ = s.httpSrv.Shutdown(context.Background())
	if s.httpSrvNoMTLS != nil {
		s.log.Infof("HTTP Status Gateway close for %s ...", s.conf.HTTPStatusListenAddress)
		_ = s.httpSrvNoMTLS.Shutdown(context.Background())
	}
	for i, srv := range s.grpcSrvs {
		s.log.Infof("GRPC close for %s ...", s.GRPCListeners[i].Addr())
		srv.GracefulStop()
	}
	s.logWriter.Close()
	_ = s.V1Server.Close()
	s.wg.Stop()
	s.statsHandler.Close()
	s.gwCancel()
	s.httpSrv = nil
	s.httpSrvNoMTLS = nil
	s.grpcSrvs = nil
}

// SetPeers sets the peers for this daemon
func (s *Daemon) SetPeers(in []PeerInfo) {
	peers := make([]PeerInfo, len(in))
	copy(peers, in)

	for i, p := range peers {
		if s.conf.GRPCListenAddress == p.GRPCAddress {
			peers[i].IsOwner = true
		}
	}
	s.V1Server.SetPeers(peers)
}

// Config returns the current config for this Daemon
func (s *Daemon) Config() DaemonConfig {
	return s.conf
}

// Peers returns the peers this daemon knows about
func (s *Daemon) Peers() []PeerInfo {
	var peers []PeerInfo
	for _, client := range s.V1Server.GetPeerList() {
		peers = append(peers, client.Info())
	}
	return peers
}

func (s *Daemon) MustClient() V1Client {
	c, err := s.Client()
	if err != nil {
		panic(fmt.Sprintf("[%s] failed to init daemon client - '%s'", s.InstanceID, err))
	}
	return c
}

func (s *Daemon) Client() (V1Client, error) {
	if s.client != nil {
		return s.client, nil
	}

	conn, err := grpc.DialContext(context.Background(),
		fmt.Sprintf("static:///%s", s.PeerInfo.GRPCAddress),
		grpc.WithResolvers(NewStaticBuilder()),
		grpc.WithTransportCredentials(insecure.NewCredentials()))
	if err != nil {
		return nil, err
	}
	s.client = NewV1Client(conn)
	return s.client, nil
}

// WaitForConnect returns nil if the list of addresses is listening
// for connections; will block until context is cancelled.
func WaitForConnect(ctx context.Context, addresses []string) error {
	var d net.Dialer
	var errs []error
	for {
		errs = nil
		for _, addr := range addresses {
			if addr == "" {
				continue
			}

			// TODO: golang 1.15.3 introduces tls.DialContext(). When we are ready to drop
			//  support for older versions we can detect tls and use the tls.DialContext to
			//  avoid the `http: TLS handshake error` we get when using TLS.
			conn, err := d.DialContext(ctx, "tcp", addr)
			if err != nil {
				errs = append(errs, err)
				continue
			}
			_ = conn.Close()
		}

		if len(errs) == 0 {
			break
		}

		<-ctx.Done()
		return ctx.Err()
	}

	if len(errs) != 0 {
		var errStrings []string
		for _, err := range errs {
			errStrings = append(errStrings, err.Error())
		}
		return errors.New(strings.Join(errStrings, "\n"))
	}
	return nil
}<|MERGE_RESOLUTION|>--- conflicted
+++ resolved
@@ -19,11 +19,8 @@
 import (
 	"context"
 	"crypto/tls"
-<<<<<<< HEAD
+	"fmt"
 	"io"
-=======
-	"fmt"
->>>>>>> 1b5f31d4
 	"log"
 	"net"
 	"net/http"
