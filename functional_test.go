--- conflicted
+++ resolved
@@ -1021,6 +1021,62 @@
 	sendHit(peers[4].MustClient(), guber.Status_OVER_LIMIT, 1, 0)
 }
 
+func TestGlobalRateLimitsWithLoadBalancing(t *testing.T) {
+	owner := cluster.PeerAt(2).GRPCAddress
+	peer := cluster.PeerAt(0).GRPCAddress
+	assert.NotEqual(t, owner, peer)
+
+	dialOpts := []grpc.DialOption{
+		grpc.WithResolvers(newStaticBuilder()),
+		grpc.WithTransportCredentials(insecure.NewCredentials()),
+		grpc.WithDefaultServiceConfig(`{"loadBalancingConfig": [{"round_robin":{}}]}`),
+	}
+
+	address := fmt.Sprintf("static:///%s,%s", owner, peer)
+	conn, err := grpc.DialContext(context.Background(), address, dialOpts...)
+	require.NoError(t, err)
+
+	client := guber.NewV1Client(conn)
+
+	sendHit := func(status guber.Status, assertion func(resp *guber.RateLimitResp), i int) string {
+		ctx, cancel := context.WithTimeout(context.Background(), clock.Hour*5)
+		defer cancel()
+		resp, err := client.GetRateLimits(ctx, &guber.GetRateLimitsReq{
+			Requests: []*guber.RateLimitReq{
+				{
+					Name:      "test_global",
+					UniqueKey: "account:12345",
+					Algorithm: guber.Algorithm_LEAKY_BUCKET,
+					Behavior:  guber.Behavior_GLOBAL,
+					Duration:  guber.Minute * 5,
+					Hits:      1,
+					Limit:     2,
+				},
+			},
+		})
+		require.NoError(t, err, i)
+		gotResp := resp.Responses[0]
+		assert.Equal(t, "", gotResp.GetError(), i)
+		assert.Equal(t, status, gotResp.GetStatus(), i)
+
+		if assertion != nil {
+			assertion(gotResp)
+		}
+
+		return gotResp.GetMetadata()["owner"]
+	}
+
+	// Send two hits that should be processed by the owner and the peer and deplete the limit
+	sendHit(guber.Status_UNDER_LIMIT, nil, 1)
+	sendHit(guber.Status_UNDER_LIMIT, nil, 2)
+	// sleep to ensure the async forward has occurred and state should be shared
+	time.Sleep(time.Second * 5)
+
+	for i := 0; i < 10; i++ {
+		sendHit(guber.Status_OVER_LIMIT, nil, i+2)
+	}
+}
+
 func TestGlobalRateLimitsPeerOverLimit(t *testing.T) {
 	const (
 		name = "test_global_token_limit"
@@ -1311,67 +1367,7 @@
 
 }
 
-<<<<<<< HEAD
-func TestGlobalRateLimitsWithLoadBalancing(t *testing.T) {
-	owner := cluster.PeerAt(2).GRPCAddress
-	peer := cluster.PeerAt(0).GRPCAddress
-	assert.NotEqual(t, owner, peer)
-
-	dialOpts := []grpc.DialOption{
-		grpc.WithResolvers(newStaticBuilder()),
-		grpc.WithTransportCredentials(insecure.NewCredentials()),
-		grpc.WithDefaultServiceConfig(`{"loadBalancingConfig": [{"round_robin":{}}]}`),
-	}
-
-	address := fmt.Sprintf("static:///%s,%s", owner, peer)
-	conn, err := grpc.DialContext(context.Background(), address, dialOpts...)
-	require.NoError(t, err)
-
-	client := guber.NewV1Client(conn)
-
-	sendHit := func(status guber.Status, assertion func(resp *guber.RateLimitResp), i int) string {
-		ctx, cancel := context.WithTimeout(context.Background(), clock.Hour*5)
-		defer cancel()
-		resp, err := client.GetRateLimits(ctx, &guber.GetRateLimitsReq{
-			Requests: []*guber.RateLimitReq{
-				{
-					Name:      "test_global",
-					UniqueKey: "account:12345",
-					Algorithm: guber.Algorithm_LEAKY_BUCKET,
-					Behavior:  guber.Behavior_GLOBAL,
-					Duration:  guber.Minute * 5,
-					Hits:      1,
-					Limit:     2,
-				},
-			},
-		})
-		require.NoError(t, err, i)
-		gotResp := resp.Responses[0]
-		assert.Equal(t, "", gotResp.GetError(), i)
-		assert.Equal(t, status, gotResp.GetStatus(), i)
-
-		if assertion != nil {
-			assertion(gotResp)
-		}
-
-		return gotResp.GetMetadata()["owner"]
-	}
-
-	// Send two hits that should be processed by the owner and the peer and deplete the limit
-	sendHit(guber.Status_UNDER_LIMIT, nil, 1)
-	sendHit(guber.Status_UNDER_LIMIT, nil, 2)
-	// sleep to ensure the async forward has occurred and state should be shared
-	time.Sleep(time.Second * 5)
-
-	for i := 0; i < 10; i++ {
-		sendHit(guber.Status_OVER_LIMIT, nil, i+2)
-	}
-}
-
-func getMetricRequest(t testutil.TestingT, url string, name string) *model.Sample {
-=======
 func getMetricRequest(url string, name string) (*model.Sample, error) {
->>>>>>> a312ed73
 	resp, err := http.Get(url)
 	if err != nil {
 		return nil, err
@@ -1831,8 +1827,6 @@
 			return ctx.Err()
 		}
 	}
-<<<<<<< HEAD
-	return nil
 }
 
 // staticBuilder implements the `resolver.Builder` interface.
@@ -1876,7 +1870,4 @@
 
 func (sr *staticResolver) ResolveNow(_ resolver.ResolveNowOptions) {}
 
-func (sr *staticResolver) Close() {}
-=======
-}
->>>>>>> a312ed73
+func (sr *staticResolver) Close() {}