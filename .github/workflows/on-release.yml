--- conflicted
+++ resolved
@@ -13,17 +13,12 @@
         uses: actions/checkout@v2
 
       - name: Update 'version' file
-<<<<<<< HEAD
         run: |
           export VERSION="${{ github.event.release.tag_name }}"
           echo "$VERSION" > version
           sed -i "s/^version:.*$/version: ${VERSION:1}/" charts/gubernator/Chart.yaml
           sed -i "s/^appVersion:.*$/appVersion: ${VERSION:1}/" charts/gubernator/Chart.yaml
    
-=======
-        run: echo "${{ github.event.release.tag_name }}" > version
-
->>>>>>> adc5d55f
       # Buildx Needs QEMU
       - name: Set up QEMU
         uses: docker/setup-qemu-action@v1
