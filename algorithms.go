--- conflicted
+++ resolved
@@ -21,15 +21,11 @@
 
 	"github.com/mailgun/gubernator/v2/tracing"
 	"github.com/mailgun/holster/v4/clock"
-<<<<<<< HEAD
 	"github.com/prometheus/client_golang/prometheus"
-=======
->>>>>>> a5899714
 	"github.com/sirupsen/logrus"
 )
 
 // Implements token bucket algorithm for rate limiting. https://en.wikipedia.org/wiki/Token_bucket
-<<<<<<< HEAD
 func tokenBucket(ctx context.Context, s Store, c Cache, r *RateLimitReq) (resp *RateLimitResp, err error) {
 	span, ctx := tracing.StartSpan(ctx)
 	defer span.Finish()
@@ -40,31 +36,20 @@
 	hashKey := r.HashKey()
 	item, ok := c.GetItem(hashKey)
 	tracing.LogInfo(span, "c.GetItem()")
-=======
-func tokenBucket(s Store, c Cache, r *RateLimitReq) (resp *RateLimitResp, err error) {
-	// Get rate limit from cache.
-	hashKey := r.HashKey()
-	item, ok := c.GetItem(hashKey)
->>>>>>> a5899714
 
 	if s != nil && !ok {
 		// Cache miss.
 		// Check our store for the item.
 		if item, ok = s.Get(r); ok {
-<<<<<<< HEAD
 			tracing.LogInfo(span, "Check store for rate limit")
 			c.Add(item)
 			tracing.LogInfo(span, "c.Add()")
-=======
-			c.Add(item)
->>>>>>> a5899714
 		}
 	}
 
 	// Sanity checks.
 	if ok {
 		if item.Value == nil {
-<<<<<<< HEAD
 			msgPart := "tokenBucket: Invalid cache item; Value is nil"
 			tracing.LogInfo(span, msgPart,
 				"hashKey", hashKey,
@@ -81,19 +66,12 @@
 				"name", r.Name,
 			)
 			logrus.Error(msgPart)
-=======
-			logrus.Error("tokenBucket: Invalid cache item; Value is nil")
-			ok = false
-		} else if item.Key != hashKey {
-			logrus.Error("tokenBucket: Invalid cache item; key mismatch")
->>>>>>> a5899714
 			ok = false
 		}
 	}
 
 	if ok {
 		// Item found in cache or store.
-<<<<<<< HEAD
 		tracing.LogInfo(span, "Update existing rate limit")
 
 		if HasBehavior(r.Behavior, Behavior_RESET_REMAINING) {
@@ -103,13 +81,6 @@
 			if s != nil {
 				s.Remove(hashKey)
 				tracing.LogInfo(span, "s.Remove()")
-=======
-		if HasBehavior(r.Behavior, Behavior_RESET_REMAINING) {
-			c.Remove(hashKey)
-
-			if s != nil {
-				s.Remove(hashKey)
->>>>>>> a5899714
 			}
 			return &RateLimitResp{
 				Status:    Status_UNDER_LIMIT,
@@ -127,7 +98,6 @@
 		t, ok := item.Value.(*TokenBucketItem)
 		if !ok {
 			// Client switched algorithms; perhaps due to a migration?
-<<<<<<< HEAD
 			tracing.LogInfo(span, "Client switched algorithms; perhaps due to a migration?")
 
 			c.Remove(hashKey)
@@ -139,15 +109,6 @@
 			}
 
 			return tokenBucketNewItem(ctx, s, c, r)
-=======
-			c.Remove(hashKey)
-
-			if s != nil {
-				s.Remove(hashKey)
-			}
-
-			return tokenBucketNewItem(s, c, r)
->>>>>>> a5899714
 		}
 
 		if s != nil {
@@ -158,10 +119,7 @@
 		}
 
 		// Update the limit if it changed.
-<<<<<<< HEAD
 		tracing.LogInfo(span, "Update the limit if changed")
-=======
->>>>>>> a5899714
 		if t.Limit != r.Limit {
 			// Add difference to remaining.
 			t.Remaining += r.Limit - t.Limit
@@ -193,10 +151,7 @@
 			now := MillisecondNow()
 			if expire <= now {
 				// Renew item.
-<<<<<<< HEAD
 				tracing.LogInfo(span, "Limit has expired")
-=======
->>>>>>> a5899714
 				expire = now + r.Duration
 				t.CreatedAt = now
 				t.Remaining = t.Limit
@@ -247,7 +202,6 @@
 	}
 
 	// Item is not found in cache or store, create new.
-<<<<<<< HEAD
 	return tokenBucketNewItem(ctx, s, c, r)
 }
 
@@ -259,15 +213,16 @@
 	now := MillisecondNow()
 	expire := now + r.Duration
 
+	t := &TokenBucketItem{
+		Limit:     r.Limit,
+		Duration:  r.Duration,
+		Remaining: r.Limit - r.Hits,
+		CreatedAt: now,
+	}
 	item := &CacheItem{
 		Algorithm: Algorithm_TOKEN_BUCKET,
 		Key:       r.HashKey(),
-		Value: &TokenBucketItem{
-			Limit:     r.Limit,
-			Duration:  r.Duration,
-			Remaining: r.Limit - r.Hits,
-			CreatedAt: now,
-		},
+		Value:     t,
 		ExpireAt: expire,
 	}
 
@@ -280,38 +235,6 @@
 		}
 	}
 
-	t := item.Value.(*TokenBucketItem)
-=======
-	return tokenBucketNewItem(s, c, r)
-}
-
-// Called by tokenBucket() when adding a new item in the store.
-func tokenBucketNewItem(s Store, c Cache, r *RateLimitReq) (resp *RateLimitResp, err error) {
-	now := MillisecondNow()
-	expire := now + r.Duration
-
-	t := &TokenBucketItem{
-		Limit:     r.Limit,
-		Duration:  r.Duration,
-		Remaining: r.Limit - r.Hits,
-		CreatedAt: now,
-	}
-	item := &CacheItem{
-		Algorithm: Algorithm_TOKEN_BUCKET,
-		Key:       r.HashKey(),
-		Value:     t,
-		ExpireAt:  expire,
-	}
-
-	// Add a new rate limit to the cache.
-	if HasBehavior(r.Behavior, Behavior_DURATION_IS_GREGORIAN) {
-		expire, err = GregorianExpiration(clock.Now(), r.Duration)
-		if err != nil {
-			return nil, err
-		}
-	}
-
->>>>>>> a5899714
 	rl := &RateLimitResp{
 		Status:    Status_UNDER_LIMIT,
 		Limit:     r.Limit,
@@ -329,10 +252,7 @@
 	}
 
 	c.Add(item)
-<<<<<<< HEAD
 	tracing.LogInfo(span, "c.Add()")
-=======
->>>>>>> a5899714
 
 	if s != nil {
 		s.OnChange(r, item)
@@ -358,29 +278,21 @@
 	// Get rate limit from cache.
 	hashKey := r.HashKey()
 	item, ok := c.GetItem(hashKey)
-<<<<<<< HEAD
 	tracing.LogInfo(span, "c.GetItem()")
-=======
->>>>>>> a5899714
 
 	if s != nil && !ok {
 		// Cache miss.
 		// Check our store for the item.
 		if item, ok = s.Get(r); ok {
-<<<<<<< HEAD
 			tracing.LogInfo(span, "Check store for rate limit")
 			c.Add(item)
 			tracing.LogInfo(span, "c.Add()")
-=======
-			c.Add(item)
->>>>>>> a5899714
 		}
 	}
 
 	// Sanity checks.
 	if ok {
 		if item.Value == nil {
-<<<<<<< HEAD
 			msgPart := "leakyBucket: Invalid cache item; Value is nil"
 			tracing.LogInfo(span, msgPart,
 				"hashKey", hashKey,
@@ -397,28 +309,18 @@
 				"name", r.Name,
 			)
 			logrus.Error(msgPart)
-=======
-			logrus.Error("leakyBucket: Invalid cache item; Value is nil")
-			ok = false
-		} else if item.Key != hashKey {
-			logrus.Error("leakyBucket: Invalid cache item; key mismatch")
->>>>>>> a5899714
 			ok = false
 		}
 	}
 
 	if ok {
 		// Item found in cache or store.
-<<<<<<< HEAD
 		tracing.LogInfo(span, "Update existing rate limit")
 
-=======
->>>>>>> a5899714
 		b, ok := item.Value.(*LeakyBucketItem)
 		if !ok {
 			// Client switched algorithms; perhaps due to a migration?
 			c.Remove(hashKey)
-<<<<<<< HEAD
 			tracing.LogInfo(span, "c.Remove()")
 
 			if s != nil {
@@ -427,14 +329,6 @@
 			}
 
 			return leakyBucketNewItem(ctx, s, c, r)
-=======
-
-			if s != nil {
-				s.Remove(hashKey)
-			}
-
-			return leakyBucketNewItem(s, c, r)
->>>>>>> a5899714
 		}
 
 		if HasBehavior(r.Behavior, Behavior_RESET_REMAINING) {
@@ -537,7 +431,6 @@
 		return rl, nil
 	}
 
-<<<<<<< HEAD
 	return leakyBucketNewItem(ctx, s, c, r)
 }
 
@@ -546,13 +439,6 @@
 	span, ctx := tracing.StartSpan(ctx)
 	defer span.Finish()
 
-=======
-	return leakyBucketNewItem(s, c, r)
-}
-
-// Called by leakyBucket() when adding a new item in the store.
-func leakyBucketNewItem(s Store, c Cache, r *RateLimitReq) (resp *RateLimitResp, err error) {
->>>>>>> a5899714
 	now := MillisecondNow()
 	duration := r.Duration
 	rate := float64(duration) / float64(r.Limit)
@@ -600,10 +486,7 @@
 	}
 
 	c.Add(item)
-<<<<<<< HEAD
 	tracing.LogInfo(span, "c.Add()")
-=======
->>>>>>> a5899714
 
 	if s != nil {
 		s.OnChange(r, item)
